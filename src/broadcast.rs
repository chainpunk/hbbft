//! # Broadcast
//!
//! The Reliable Broadcast Protocol assumes a network of _N_ nodes that send signed messages to
//! each other, with at most _f_ of them faulty, where _3 f < N_. Handling the networking and
//! signing is the responsibility of this crate's user; a message is only handed to the Broadcast
//! instance after it has been verified to be "from node i". One of the nodes is the "proposer"
//! who sends a value. It needs to be determined beforehand, and all nodes need to know and agree
//! who it is. Under the above conditions, the protocol guarantees that either all or none
//! of the correct nodes output a value, and that if the proposer is correct, all correct nodes
//! output the proposed value.
//!
//! ## How it works
//!
//! * The proposer uses a Reed-Solomon code to split the value into _N_ chunks, _2 f + 1_ of which
//! suffice to reconstruct the value. These chunks are put into a Merkle tree, so that with the
//! tree's root hash `h`, branch `bi` and chunk `si`, the `i`-th chunk `si` can be verified by
//! anyone as belonging to the Merkle tree with root hash `h`. These values are "proof" number `i`:
//! `pi = (h, bi, si)`.
//! * The proposer sends `Value(pi)` to node `i`. It translates to: "I am the proposer, and `pi`
//! contains the `i`-th share of my value."
//! * Every (correct) node that receives `Value(pi)` from the proposer sends it on to everyone else
//! as `Echo(pi)`. An `Echo` translates to: "I have received `pi` directly from the proposer." If
//! the proposer sends another `Value` message it is ignored.
//! * So every node that receives at least _2 f + 1_ `Echo` messages with the same root hash can
//! decode a value.
//! * Every node that has received _N - f_ `Echo`s with the same root hash from different nodes
//! knows that at least _2 f + 1_ _correct_ nodes have sent an `Echo` with that hash to everyone,
//! and therefore everyone will eventually receive at least _2 f + 1_ of them. So upon receiving
//! _N - f_ `Echo`s, they send a `Ready(h)` to everyone. It translates to: "I know that everyone
//! will eventually be able to decode the value with root hash `h`." Moreover, since every correct
//! node only sends one kind of `Echo` message, there is no danger of receiving _N - f_ `Echo`s
//! with two different root hashes.
//! * Even without enough `Echo` messages, if a node receives _2 f + 1_ `Ready` messages, it knows
//! that at least one _correct_ node has sent `Ready`. It therefore also knows that everyone will
//! be able to decode eventually, and multicasts `Ready` itself.
//! * If a node has received _2 f + 1_ `Ready`s (with matching root hash) from different nodes,
//! it knows that at least _2 f + 1_ _correct_ nodes have sent it. Therefore, every correct node
//! will eventually receive _2 f + 1_, and multicast it itself. Therefore, every correct node will
//! eventually receive _2 f + 1_ `Ready`s, too. _And_ we know at this point that every correct
//! node will eventually be able to decode (i.e. receive at least _2 f + 1_ `Echo` messages).
//! * So a node with _2 f + 1_ `Ready`s and _2 f + 1_ `Echos` will decode and _output_ the value,
//! knowing that every other correct node will eventually do the same.
//!
//! ## Example usage
//!
<<<<<<< HEAD
//! FIXME: Fix the test for the new API (Issue #135).
//! ```ignore
//!# extern crate clear_on_drop;
=======
//! ```rust
>>>>>>> 5f858396
//!# extern crate hbbft;
//!# extern crate rand;
//!# fn main() {
//!#
//! use hbbft::broadcast::Broadcast;
//! use hbbft::crypto::SecretKeySet;
//! use hbbft::messaging::{DistAlgorithm, NetworkInfo, Target, TargetedMessage};
//! use rand::{Rng, thread_rng};
//! use std::collections::{BTreeSet, BTreeMap};
//! use std::sync::Arc;
//!
//! // In the example, we will "simulate" a network by passing messages by hand between
//! // instantiated nodes. We use u64 as network ids, and start by creating a common
//! // network info.
//!
//! // Our simulated network will use seven nodes in total, node 3 will be the proposer.
//! const NUM_NODES: u64 = 7;
//! const PROPOSER_ID: u64 = 3;
//!
//! // Create set of node ids.
//! let all_uids: BTreeSet<_> = (0..NUM_NODES).collect();
//!
//! // Secret keys are required to complete the NetworkInfo structure, but not used in the
//! // broadcast algorithm.
//! let mut rng = thread_rng();
//! let secret_keys = SecretKeySet::random(4, &mut rng);
//!
//! // Create initial nodes by instantiating a `NetworkInfo` for each:
//! let mut nodes: BTreeMap<_, _> = all_uids.iter().cloned().map(|i| {
//!     let netinfo = NetworkInfo::new(
//!         i,
//!         all_uids.clone(),
//!         secret_keys.secret_key_share(i),
//!         secret_keys.public_keys(),
//!     );
//!
//!     let bc = Broadcast::new(Arc::new(netinfo), PROPOSER_ID)
//!                  .expect("could not instantiate Broadcast");
//!
//!     (i, bc)
//! }).collect();
//!
//! // We are ready to start. First we generate a payload to broadcast:
//! let mut payload: Vec<_> = vec![0; 128];
//! rng.fill_bytes(&mut payload[..]);
//!
//! // Now we can start the algorithm, its input is the payload to be broadcast.
//! let mut next_message = {
//!        let proposer = nodes.get_mut(&PROPOSER_ID).unwrap();
//!        proposer.input(payload.clone()).unwrap();
//!
//!        // attach the sender to the resulting message
//!        proposer.next_message().map(|tm| (PROPOSER_ID, tm))
//! };
//!
//! // We can sanity-check that a message is scheduled by the proposer:
//! assert!(next_message.is_some());
//!
//! // The network is simulated by passing messages around from node to node.
//! while let Some((sender, TargetedMessage { target, message })) = next_message {
//!     println!("Message [{:?} -> {:?}]: {:?}", sender, target, message);
//!
//!     match target {
//!         Target::All => {
//!             let msg = &message;
//!             nodes.iter_mut()
//!                  .for_each(|(_, node)| { node.handle_message(&sender, msg.clone())
//!                                              .expect("could not handle message"); });
//!         },
//!         Target::Node(ref dest) => {
//!             let dest_node = nodes.get_mut(dest).expect("destination node not found");
//!             dest_node.handle_message(&sender, message)
//!                      .expect("could not handle message");
//!         },
//!     }
//!
//!     // We have handled the message, now we check all nodes for new messages, in order:
//!     next_message = nodes
//!                        .iter_mut()
//!                        .filter_map(|(&id, node)| node.next_message()
//!                                                      .map(|tm| (id, tm)))
//!                        .next();
//! }
//!
//! // The algorithm output of every node will be the original payload.
//! for (_, mut node) in nodes {
//!     assert_eq!(node.next_output().expect("missing output"), payload);
//! }
//!# }
//! ```

use std::collections::{BTreeMap, VecDeque};
use std::fmt::{self, Debug};
use std::iter::once;
use std::sync::Arc;

use byteorder::{BigEndian, ByteOrder};
use merkle::{MerkleTree, Proof};
use rand;
use reed_solomon_erasure as rse;
use reed_solomon_erasure::ReedSolomon;
use ring::digest;

use fault_log::{FaultKind, FaultLog};
use fmt::{HexBytes, HexList, HexProof};
use messaging::{DistAlgorithm, NetworkInfo, Step, Target, TargetedMessage};

error_chain!{
    types {
        Error, ErrorKind, ResultExt, BroadcastResult;
    }

    foreign_links {
        ReedSolomon(rse::Error);
    }

    errors {
        InstanceCannotPropose
        NotImplemented
        ProofConstructionFailed
        RootHashMismatch
        Threading
        UnknownSender
    }
}

/// The three kinds of message sent during the reliable broadcast stage of the
/// consensus algorithm.
#[derive(Serialize, Deserialize, Clone, PartialEq)]
pub enum BroadcastMessage {
    Value(Proof<Vec<u8>>),
    Echo(Proof<Vec<u8>>),
    Ready(Vec<u8>),
}

// A random generation impl is provided for test cases. Unfortunately `#[cfg(test)]` does not work
// for integration tests.
impl rand::Rand for BroadcastMessage {
    fn rand<R: rand::Rng>(rng: &mut R) -> Self {
        let message_type = *rng.choose(&["value", "echo", "ready"]).unwrap();

        // Create a random buffer for our proof.
        let mut buffer: [u8; 32] = [0; 32];
        rng.fill_bytes(&mut buffer);

        // Generate a dummy proof to fill broadcast messages with.
        let tree = MerkleTree::from_vec(&digest::SHA256, vec![buffer.to_vec()]);
        let proof = tree.gen_proof(buffer.to_vec()).unwrap();

        match message_type {
            "value" => BroadcastMessage::Value(proof),
            "echo" => BroadcastMessage::Echo(proof),
            "ready" => BroadcastMessage::Ready(b"dummy-ready".to_vec()),
            _ => unreachable!(),
        }
    }
}

impl Debug for BroadcastMessage {
    fn fmt(&self, f: &mut fmt::Formatter) -> fmt::Result {
        match *self {
            BroadcastMessage::Value(ref v) => write!(f, "Value({:?})", HexProof(&v)),
            BroadcastMessage::Echo(ref v) => write!(f, "Echo({:?})", HexProof(&v)),
            BroadcastMessage::Ready(ref bytes) => write!(f, "Ready({:?})", HexBytes(bytes)),
        }
    }
}

/// Reliable Broadcast algorithm instance.
pub struct Broadcast<NodeUid> {
    /// Shared network data.
    netinfo: Arc<NetworkInfo<NodeUid>>,
    /// The UID of the sending node.
    proposer_id: NodeUid,
    data_shard_num: usize,
    coding: Coding,
    /// Whether we have already multicast `Echo`.
    echo_sent: bool,
    /// Whether we have already multicast `Ready`.
    ready_sent: bool,
    /// Whether we have already output a value.
    decided: bool,
    /// The proofs we have received via `Echo` messages, by sender ID.
    echos: BTreeMap<NodeUid, Proof<Vec<u8>>>,
    /// The root hashes we received via `Ready` messages, by sender ID.
    readys: BTreeMap<NodeUid, Vec<u8>>,
    /// The outgoing message queue.
    messages: VecDeque<TargetedMessage<BroadcastMessage, NodeUid>>,
    /// The output, if any.
    output: Option<Vec<u8>>,
}

pub type BroadcastStep<N> = Step<N, Vec<u8>>;

impl<NodeUid: Debug + Clone + Ord> DistAlgorithm for Broadcast<NodeUid> {
    type NodeUid = NodeUid;
    // TODO: Allow anything serializable and deserializable, i.e. make this a type parameter
    // T: Serialize + DeserializeOwned
    type Input = Vec<u8>;
    type Output = Self::Input;
    type Message = BroadcastMessage;
    type Error = Error;

    fn input(&mut self, input: Self::Input) -> BroadcastResult<BroadcastStep<NodeUid>> {
        if *self.netinfo.our_uid() != self.proposer_id {
            return Err(ErrorKind::InstanceCannotPropose.into());
        }
        // Split the value into chunks/shards, encode them with erasure codes.
        // Assemble a Merkle tree from data and parity shards. Take all proofs
        // from this tree and send them, each to its own node.
        let proof = self.send_shards(input)?;
        let our_uid = &self.netinfo.our_uid().clone();
        let fault_log = self.handle_value(our_uid, proof)?;
        self.step(fault_log)
    }

    fn handle_message(
        &mut self,
        sender_id: &NodeUid,
        message: Self::Message,
    ) -> BroadcastResult<BroadcastStep<NodeUid>> {
        if !self.netinfo.all_uids().contains(sender_id) {
            return Err(ErrorKind::UnknownSender.into());
        }
        let fault_log = match message {
            BroadcastMessage::Value(p) => self.handle_value(sender_id, p)?,
            BroadcastMessage::Echo(p) => self.handle_echo(sender_id, p)?,
            BroadcastMessage::Ready(ref hash) => self
                .handle_ready(sender_id, hash)
                .map(|()| FaultLog::new())?,
        };
        self.step(fault_log)
    }

    fn next_message(&mut self) -> Option<TargetedMessage<Self::Message, NodeUid>> {
        self.messages.pop_front()
    }

    fn terminated(&self) -> bool {
        self.decided
    }

    fn our_id(&self) -> &NodeUid {
        self.netinfo.our_uid()
    }
}

impl<NodeUid: Debug + Clone + Ord> Broadcast<NodeUid> {
    /// Creates a new broadcast instance to be used by node `our_id` which expects a value proposal
    /// from node `proposer_id`.
    pub fn new(netinfo: Arc<NetworkInfo<NodeUid>>, proposer_id: NodeUid) -> BroadcastResult<Self> {
        let parity_shard_num = 2 * netinfo.num_faulty();
        let data_shard_num = netinfo.num_nodes() - parity_shard_num;
        let coding = Coding::new(data_shard_num, parity_shard_num)?;

        Ok(Broadcast {
            netinfo,
            proposer_id,
            data_shard_num,
            coding,
            echo_sent: false,
            ready_sent: false,
            decided: false,
            echos: BTreeMap::new(),
            readys: BTreeMap::new(),
            messages: VecDeque::new(),
            output: None,
        })
    }

    fn step(&mut self, fault_log: FaultLog<NodeUid>) -> BroadcastResult<BroadcastStep<NodeUid>> {
        Ok(Step::new(
            self.output.take().into_iter().collect(),
            fault_log,
        ))
    }

    /// Breaks the input value into shards of equal length and encodes them --
    /// and some extra parity shards -- with a Reed-Solomon erasure coding
    /// scheme. The returned value contains the shard assigned to this
    /// node. That shard doesn't need to be sent anywhere. It gets recorded in
    /// the broadcast instance.
    fn send_shards(&mut self, mut value: Vec<u8>) -> BroadcastResult<Proof<Vec<u8>>> {
        let data_shard_num = self.coding.data_shard_count();
        let parity_shard_num = self.coding.parity_shard_count();

        debug!(
            "Data shards: {}, parity shards: {}",
            self.data_shard_num, parity_shard_num
        );
        // Insert the length of `v` so it can be decoded without the padding.
        let payload_len = value.len() as u32;
        value.splice(0..0, 0..4); // Insert four bytes at the beginning.
        BigEndian::write_u32(&mut value[..4], payload_len); // Write the size.
        let value_len = value.len();
        // Size of a Merkle tree leaf value, in bytes.
        let shard_len = if value_len % data_shard_num > 0 {
            value_len / data_shard_num + 1
        } else {
            value_len / data_shard_num
        };
        // Pad the last data shard with zeros. Fill the parity shards with
        // zeros.
        value.resize(shard_len * (data_shard_num + parity_shard_num), 0);

        debug!("value_len {}, shard_len {}", value_len, shard_len);

        // Divide the vector into chunks/shards.
        let shards_iter = value.chunks_mut(shard_len);
        // Convert the iterator over slices into a vector of slices.
        let mut shards: Vec<&mut [u8]> = shards_iter.collect();

        debug!("Shards before encoding: {:?}", HexList(&shards));

        // Construct the parity chunks/shards
        self.coding
            .encode(&mut shards)
            .expect("the size and number of shards is correct");

        debug!("Shards: {:?}", HexList(&shards));

        // TODO: `MerkleTree` generates the wrong proof if a leaf occurs more than once, so we
        // prepend an "index byte" to each shard. Consider using the `merkle_light` crate instead.
        let shards_t: Vec<Vec<u8>> = shards
            .into_iter()
            .enumerate()
            .map(|(i, s)| once(i as u8).chain(s.iter().cloned()).collect())
            .collect();

        // Convert the Merkle tree into a partial binary tree for later
        // deconstruction into compound branches.
        let mtree = MerkleTree::from_vec(&digest::SHA256, shards_t);

        // Default result in case of `gen_proof` error.
        let mut result = Err(ErrorKind::ProofConstructionFailed.into());
        assert_eq!(self.netinfo.num_nodes(), mtree.iter().count());

        // Send each proof to a node.
        for (leaf_value, uid) in mtree.iter().zip(self.netinfo.all_uids()) {
            let proof = mtree
                .gen_proof(leaf_value.to_vec())
                .ok_or(ErrorKind::ProofConstructionFailed)?;
            if *uid == *self.netinfo.our_uid() {
                // The proof is addressed to this node.
                result = Ok(proof);
            } else {
                // Rest of the proofs are sent to remote nodes.
                let msg = Target::Node(uid.clone()).message(BroadcastMessage::Value(proof));
                self.messages.push_back(msg);
            }
        }

        result
    }

    /// Handles a received echo and verifies the proof it contains.
    fn handle_value(
        &mut self,
        sender_id: &NodeUid,
        p: Proof<Vec<u8>>,
    ) -> BroadcastResult<FaultLog<NodeUid>> {
        // If the sender is not the proposer or if this is not the first `Value`, ignore.
        if *sender_id != self.proposer_id {
            info!(
                "Node {:?} received Value from {:?} instead of {:?}.",
                self.netinfo.our_uid(),
                sender_id,
                self.proposer_id
            );
            let fault_kind = FaultKind::ReceivedValueFromNonProposer;
            return Ok(FaultLog::init(sender_id.clone(), fault_kind));
        }
        if self.echo_sent {
            info!(
                "Node {:?} received multiple Values.",
                self.netinfo.our_uid()
            );
            // TODO: should receiving two Values from a node be considered
            // a fault? If so, return a `Fault` here. For now, ignore.
            return Ok(FaultLog::new());
        }

        // If the proof is invalid, log the faulty node behavior and ignore.
        if !self.validate_proof(&p, &self.netinfo.our_uid()) {
            return Ok(FaultLog::init(sender_id.clone(), FaultKind::InvalidProof));
        }

        // Otherwise multicast the proof in an `Echo` message, and handle it ourselves.
        self.send_echo(p)
    }

    /// Handles a received `Echo` message.
    fn handle_echo(
        &mut self,
        sender_id: &NodeUid,
        p: Proof<Vec<u8>>,
    ) -> BroadcastResult<FaultLog<NodeUid>> {
        let mut fault_log = FaultLog::new();
        // If the sender has already sent `Echo`, ignore.
        if self.echos.contains_key(sender_id) {
            info!(
                "Node {:?} received multiple Echos from {:?}.",
                self.netinfo.our_uid(),
                sender_id,
            );
            return Ok(fault_log);
        }

        // If the proof is invalid, log the faulty-node behavior, and ignore.
        if !self.validate_proof(&p, sender_id) {
            fault_log.append(sender_id.clone(), FaultKind::InvalidProof);
            return Ok(fault_log);
        }

        let hash = p.root_hash.clone();

        // Save the proof for reconstructing the tree later.
        self.echos.insert(sender_id.clone(), p);

        if self.ready_sent
            || self.count_echos(&hash) < self.netinfo.num_nodes() - self.netinfo.num_faulty()
        {
            self.compute_output(&hash)?;
            return Ok(fault_log);
        }

        // Upon receiving `N - f` `Echo`s with this root hash, multicast `Ready`.
        self.send_ready(&hash)?;
        Ok(fault_log)
    }

    /// Handles a received `Ready` message.
    fn handle_ready(&mut self, sender_id: &NodeUid, hash: &[u8]) -> BroadcastResult<()> {
        // If the sender has already sent a `Ready` before, ignore.
        if self.readys.contains_key(sender_id) {
            info!(
                "Node {:?} received multiple Readys from {:?}.",
                self.netinfo.our_uid(),
                sender_id
            );
            return Ok(());
        }

        self.readys.insert(sender_id.clone(), hash.to_vec());

        // Upon receiving f + 1 matching Ready(h) messages, if Ready
        // has not yet been sent, multicast Ready(h).
        if self.count_readys(hash) == self.netinfo.num_faulty() + 1 && !self.ready_sent {
            // Enqueue a broadcast of a Ready message.
            self.send_ready(hash)?;
        }
        self.compute_output(hash)
    }

    /// Sends an `Echo` message and handles it. Does nothing if we are only an observer.
    fn send_echo(&mut self, p: Proof<Vec<u8>>) -> BroadcastResult<FaultLog<NodeUid>> {
        self.echo_sent = true;
        if !self.netinfo.is_validator() {
            return Ok(FaultLog::new());
        }
        let echo_msg = Target::All.message(BroadcastMessage::Echo(p.clone()));
        self.messages.push_back(echo_msg);
        let our_uid = &self.netinfo.our_uid().clone();
        self.handle_echo(our_uid, p)
    }

    /// Sends a `Ready` message and handles it. Does nothing if we are only an observer.
    fn send_ready(&mut self, hash: &[u8]) -> BroadcastResult<()> {
        self.ready_sent = true;
        if !self.netinfo.is_validator() {
            return Ok(());
        }
        let ready_msg = Target::All.message(BroadcastMessage::Ready(hash.to_vec()));
        self.messages.push_back(ready_msg);
        let our_uid = &self.netinfo.our_uid().clone();
        self.handle_ready(our_uid, hash)
    }

    /// Checks whether the condition for output are met for this hash, and if so, sets the output
    /// value.
    fn compute_output(&mut self, hash: &[u8]) -> BroadcastResult<()> {
        if self.decided
            || self.count_readys(hash) <= 2 * self.netinfo.num_faulty()
            || self.count_echos(hash) <= self.netinfo.num_faulty()
        {
            return Ok(());
        }

        // Upon receiving 2f + 1 matching Ready(h) messages, wait for N − 2f Echo messages.
        let mut leaf_values: Vec<Option<Box<[u8]>>> = self
            .netinfo
            .all_uids()
            .iter()
            .map(|id| {
                self.echos.get(id).and_then(|p| {
                    if p.root_hash.as_slice() == hash {
                        Some(p.value.clone().into_boxed_slice())
                    } else {
                        None
                    }
                })
            })
            .collect();
        let value = decode_from_shards(&mut leaf_values, &self.coding, self.data_shard_num, hash);
        self.decided = value.is_some();
        self.output = value;
        Ok(())
    }

    /// Returns `i` if `node_id` is the `i`-th ID among all participating nodes.
    fn index_of_node(&self, node_id: &NodeUid) -> Option<usize> {
        self.netinfo.all_uids().iter().position(|id| id == node_id)
    }

    /// Returns `true` if the proof is valid and has the same index as the node ID. Otherwise
    /// logs an info message.
    fn validate_proof(&self, p: &Proof<Vec<u8>>, id: &NodeUid) -> bool {
        if !p.validate(&p.root_hash) {
            info!(
                "Node {:?} received invalid proof: {:?}",
                self.netinfo.our_uid(),
                HexProof(&p)
            );
            false
        } else if self.index_of_node(id) != Some(p.value[0] as usize)
            || p.index(self.netinfo.num_nodes()) != p.value[0] as usize
        {
            info!(
                "Node {:?} received proof for wrong position: {:?}.",
                self.netinfo.our_uid(),
                HexProof(&p)
            );
            false
        } else {
            true
        }
    }

    /// Returns the number of nodes that have sent us an `Echo` message with this hash.
    fn count_echos(&self, hash: &[u8]) -> usize {
        self.echos
            .values()
            .filter(|p| p.root_hash.as_slice() == hash)
            .count()
    }

    /// Returns the number of nodes that have sent us a `Ready` message with this hash.
    fn count_readys(&self, hash: &[u8]) -> usize {
        self.readys
            .values()
            .filter(|h| h.as_slice() == hash)
            .count()
    }
}

/// A wrapper for `ReedSolomon` that doesn't panic if there are no parity shards.
enum Coding {
    /// A `ReedSolomon` instance with at least one parity shard.
    ReedSolomon(Box<ReedSolomon>),
    /// A no-op replacement that doesn't encode or decode anything.
    Trivial(usize),
}

impl Coding {
    /// Creates a new `Coding` instance with the given number of shards.
    fn new(data_shard_num: usize, parity_shard_num: usize) -> BroadcastResult<Self> {
        Ok(if parity_shard_num > 0 {
            let rs = ReedSolomon::new(data_shard_num, parity_shard_num)?;
            Coding::ReedSolomon(Box::new(rs))
        } else {
            Coding::Trivial(data_shard_num)
        })
    }

    /// Returns the number of data shards.
    fn data_shard_count(&self) -> usize {
        match *self {
            Coding::ReedSolomon(ref rs) => rs.data_shard_count(),
            Coding::Trivial(dsc) => dsc,
        }
    }

    /// Returns the number of parity shards.
    fn parity_shard_count(&self) -> usize {
        match *self {
            Coding::ReedSolomon(ref rs) => rs.parity_shard_count(),
            Coding::Trivial(_) => 0,
        }
    }

    /// Constructs (and overwrites) the parity shards.
    fn encode(&self, slices: &mut [&mut [u8]]) -> BroadcastResult<()> {
        match *self {
            Coding::ReedSolomon(ref rs) => rs.encode(slices)?,
            Coding::Trivial(_) => (),
        }
        Ok(())
    }

    /// If enough shards are present, reconstructs the missing ones.
    fn reconstruct_shards(&self, shards: &mut [Option<Box<[u8]>>]) -> BroadcastResult<()> {
        match *self {
            Coding::ReedSolomon(ref rs) => rs.reconstruct_shards(shards)?,
            Coding::Trivial(_) => {
                if shards.iter().any(Option::is_none) {
                    return Err(rse::Error::TooFewShardsPresent.into());
                }
            }
        }
        Ok(())
    }
}

fn decode_from_shards(
    leaf_values: &mut [Option<Box<[u8]>>],
    coding: &Coding,
    data_shard_num: usize,
    root_hash: &[u8],
) -> Option<Vec<u8>> {
    // Try to interpolate the Merkle tree using the Reed-Solomon erasure coding scheme.
    if let Err(err) = coding.reconstruct_shards(leaf_values) {
        debug!("Shard reconstruction failed: {:?}", err); // Faulty proposer
        return None;
    }

    // Recompute the Merkle tree root.

    // Collect shards for tree construction.
    let shards: Vec<Vec<u8>> = leaf_values
        .iter()
        .filter_map(|l| l.as_ref().map(|v| v.to_vec()))
        .collect();

    debug!("Reconstructed shards: {:?}", HexList(&shards));

    // Construct the Merkle tree.
    let mtree = MerkleTree::from_vec(&digest::SHA256, shards);
    // If the root hash of the reconstructed tree does not match the one
    // received with proofs then abort.
    if &mtree.root_hash()[..] != root_hash {
        None // The proposer is faulty.
    } else {
        // Reconstruct the value from the data shards.
        glue_shards(mtree, data_shard_num)
    }
}

/// Concatenates the first `n` leaf values of a Merkle tree `m` in one value of
/// type `T`. This is useful for reconstructing the data value held in the tree
/// and forgetting the leaves that contain parity information.
fn glue_shards(m: MerkleTree<Vec<u8>>, n: usize) -> Option<Vec<u8>> {
    // Create an iterator over the shard payload, drop the index bytes.
    let mut bytes = m.into_iter().take(n).flat_map(|s| s.into_iter().skip(1));
    let payload_len = match (bytes.next(), bytes.next(), bytes.next(), bytes.next()) {
        (Some(b0), Some(b1), Some(b2), Some(b3)) => BigEndian::read_u32(&[b0, b1, b2, b3]) as usize,
        _ => return None, // The proposing node is faulty: no payload size.
    };
    let payload: Vec<u8> = bytes.take(payload_len).collect();
    debug!("Glued data shards {:?}", HexBytes(&payload));
    Some(payload)
}<|MERGE_RESOLUTION|>--- conflicted
+++ resolved
@@ -43,13 +43,9 @@
 //!
 //! ## Example usage
 //!
-<<<<<<< HEAD
 //! FIXME: Fix the test for the new API (Issue #135).
 //! ```ignore
 //!# extern crate clear_on_drop;
-=======
-//! ```rust
->>>>>>> 5f858396
 //!# extern crate hbbft;
 //!# extern crate rand;
 //!# fn main() {
